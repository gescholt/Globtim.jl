--- conflicted
+++ resolved
@@ -30,9 +30,5 @@
 IterTools = "~1.10.0"
 LinearSolve = "~2.34.0, 2"
 Optim = "~1.9.4"
-<<<<<<< HEAD
 Plotly = "0.4"
-=======
-Plots = "1"
->>>>>>> 30a2769e
 julia = "1.10"